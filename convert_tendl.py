--- conflicted
+++ resolved
@@ -25,11 +25,6 @@
     description=description,
     formatter_class=CustomFormatter
 )
-<<<<<<< HEAD
-=======
-parser.add_argument('-b', '--batch', action='store_true',
-                    help='supresses standard in')
->>>>>>> ed6017e9
 parser.add_argument('-d', '--destination', type=Path, default=None,
                     help='Directory to create new library in')
 parser.add_argument('--download', action='store_true',
@@ -44,16 +39,9 @@
                     default='latest', help="Output HDF5 versioning. Use "
                     "'earliest' for backwards compatibility or 'latest' for "
                     "performance")
-<<<<<<< HEAD
-parser.add_argument('-r', '--release', choices=['2015', '2017'],
-                    default='2017', help="The nuclear data library release version. "
-                    "The currently supported options are 2015 and 2017")
-parser.set_defaults(download=True, extract=True)
-=======
 parser.add_argument('-r', '--release', choices=['2015', '2017', '2019'],
                     default='2019', help="The nuclear data library release version. "
                     "The currently supported options are 2015, 2017, and 2019.")
->>>>>>> ed6017e9
 args = parser.parse_args()
 
 
@@ -110,22 +98,11 @@
 # ==============================================================================
 # EXTRACT FILES FROM TGZ
 
-<<<<<<< HEAD
 if args.extract:
     for f in release_details[args.release]['files']:
         with tarfile.open(f, 'r') as tgz:
             print('Extracting {0}...'.format(f))
             tgz.extractall(path=ace_files_dir)
-=======
-for f in release_details[args.release]['files']:
-    if f not in files_complete:
-        continue
-
-    # Extract files
-    with tarfile.open(f, 'r') as tgz:
-        print('Extracting {}...'.format(f))
-        tgz.extractall(path=ace_files_dir)
->>>>>>> ed6017e9
 
 # ==============================================================================
 # CHANGE ZAID FOR METASTABLES
@@ -160,11 +137,7 @@
             text = ''.join(text[:423])+'86896'+''.join(text[428:])
             open(filename, 'w').write(text)
 
-<<<<<<< HEAD
-    print('Converting: ' + str(filename))
-=======
     print(f'Converting: {filename}')
->>>>>>> ed6017e9
     data = openmc.data.IncidentNeutron.from_ace(filename)
 
     # Export HDF5 file
